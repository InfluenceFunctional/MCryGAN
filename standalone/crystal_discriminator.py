from constants.atom_properties import ATOM_WEIGHTS, VDW_RADII
from constants.space_group_info import SYM_OPS, POINT_GROUPS, LATTICE_TYPE, SPACE_GROUPS
from crystal_building.builder import SupercellBuilder
from crystal_building.utils import update_crystal_symmetry_elements
from models.discriminator_models import crystal_discriminator
import sys

from models.utils import softmax_and_score, reload_model, generator_density_matching_loss
import numpy as np
import torch
from argparse import Namespace
from pathlib import Path

from models.vdw_overlap import vdw_overlap


class StandaloneDiscriminator():
    """
    standalone score model for molecular crystals
    """

    def __init__(self, device, rescaling_func='score'):
<<<<<<< HEAD
=======

>>>>>>> d2504653
        self.device = device
        self.supercell_size = 5
        self.graph_convolution_cutoff = 6

        std_dataDims_path = str(Path(__file__).parent.parent.resolve()) + r'/dataset_management/standard_dataDims.npy'
        self.dataDims = np.load(std_dataDims_path, allow_pickle=True).item()

        self.tracking_mol_volume_ind = self.dataDims['tracking features dict'].index('molecule volume')

        self.atom_weights = ATOM_WEIGHTS
        self.vdw_radii = VDW_RADII
        self.sym_ops = SYM_OPS
        self.point_groups = POINT_GROUPS
        self.lattice_type = LATTICE_TYPE
        self.space_groups = SPACE_GROUPS
        self.sg_feature_ind_dict = {thing[14:]: ind + self.dataDims['num atomwise features'] for ind, thing in
                                    enumerate(self.dataDims['molecule features']) if 'sg is' in thing}
        self.crysys_ind_dict = {thing[18:]: ind + self.dataDims['num atomwise features'] for ind, thing in
                                enumerate(self.dataDims['molecule features']) if 'crystal system is' in thing}

<<<<<<< HEAD
=======

>>>>>>> d2504653
        self.sym_info = {'sym_ops': self.sym_ops,
                         'point_groups': self.point_groups,
                         'lattice_type': self.lattice_type,
                         'space_groups': self.space_groups,
                         'sg_feature_ind_dict': self.sg_feature_ind_dict,
                         'crysys_ind_dict': self.crysys_ind_dict,
                         'crystal_z_value_ind': self.dataDims['num atomwise features'] + self.dataDims['molecule features'].index('crystal z value')}

        # discriminator_path = r'/home/mkilgour/models/best_discriminator_10413'

        # self.model = crystal_discriminator(Namespace(**config), Namespace(**config['discriminator']), self.dataDims)
        #
        # discriminator, discriminator_optimizer = reload_model(self.model,
        #                                                       optimizer=None,
        #                                                       path=discriminator_path,
        #                                                       reload_optimizer=False)

        # if rescaling_func == 'score':
        #     self.rescaling_func = softmax_and_score
        # else:
        #     print(f"{self.rescaling_func} not implemented in standalone discriminator")
        #     sys.exit()

        self.supercell_builder = SupercellBuilder(self.sym_info, self.dataDims, device=device, rotation_basis="spherical")

    @torch.no_grad()
    def __call__(self, cell_params, mol_data):
        """
        build crystal given cell params and molecule
        """
        mol_data = mol_data.to(cell_params.device)

        space_groups = cell_params[:, 0]
        cell_params_i = cell_params[:, 1:]

        # convert angles from degrees to radians
<<<<<<< HEAD
        cell_params_i[:, 3:6] = cell_params[:, 3:6] / 180 * torch.pi
        cell_params_i[:, 9:12] = cell_params[:, 9:12] / 180 * torch.pi

        # denormalize the cell lengths against the molecule size and Z value
        cell_params_i[:, 0:3] = cell_params_i[:, 0:3] * (mol_data.Z ** (1 / 3))[:, None] * (mol_data.mol_volume ** (1 / 3))[:, None]

=======
        cell_params_i[:,3:6] = cell_params[:, 3:6] / 180 * torch.pi
        cell_params_i[:,9:12] = cell_params[:, 9:12] / 180 * torch.pi

        # denormalize the cell lengths against the molecule size and Z value
        cell_params_i[:, 0:3] = cell_params_i[:, 0:3] * (mol_data.Z ** (1/3))[:, None] * (mol_data.mol_volume ** (1/3))[:, None]

        mol_data = mol_data.cuda()
>>>>>>> d2504653
        # overwrite the appropriate symmetry operations in the mol data for the new space groups
        mol_data = update_crystal_symmetry_elements(
            mol_data,
            space_groups,
            self.dataDims,
            self.sym_info, randomize_sgs=False)

        supercell_data, generated_cell_volumes, _ = self.supercell_builder.build_supercells(
            mol_data, cell_params_i,
            self.supercell_size,
            self.graph_convolution_cutoff,
            align_molecules=False,
            target_handedness=mol_data.asym_unit_handedness,
        )

        # output, extra_outputs = self.model(
        #     mol_data.clone(),
        #     return_dists=True,
        #     return_latent=False)  # reshape output from flat filters to channels * filters per channel

        # return self.rescaling_func(output)

        # for now, train on heuristic losses (simpler)
        vdw_loss, vdw_score, _, _ = vdw_overlap(self.vdw_radii, crystaldata=supercell_data, loss_func='inv')

        packing_loss, packing_prediction, packing_target, packing_csd = \
            generator_density_matching_loss(
                mol_data.y,
                self.dataDims['target mean'], self.dataDims['target std'],
                self.tracking_mol_volume_ind, self.dataDims['tracking features dict'].index('crystal packing coefficient'),
                supercell_data, cell_params_i,
                precomputed_volumes=generated_cell_volumes, loss_func='mse')

        return (vdw_loss + packing_loss).float()<|MERGE_RESOLUTION|>--- conflicted
+++ resolved
@@ -20,10 +20,7 @@
     """
 
     def __init__(self, device, rescaling_func='score'):
-<<<<<<< HEAD
-=======
 
->>>>>>> d2504653
         self.device = device
         self.supercell_size = 5
         self.graph_convolution_cutoff = 6
@@ -44,10 +41,6 @@
         self.crysys_ind_dict = {thing[18:]: ind + self.dataDims['num atomwise features'] for ind, thing in
                                 enumerate(self.dataDims['molecule features']) if 'crystal system is' in thing}
 
-<<<<<<< HEAD
-=======
-
->>>>>>> d2504653
         self.sym_info = {'sym_ops': self.sym_ops,
                          'point_groups': self.point_groups,
                          'lattice_type': self.lattice_type,
@@ -84,22 +77,12 @@
         cell_params_i = cell_params[:, 1:]
 
         # convert angles from degrees to radians
-<<<<<<< HEAD
-        cell_params_i[:, 3:6] = cell_params[:, 3:6] / 180 * torch.pi
-        cell_params_i[:, 9:12] = cell_params[:, 9:12] / 180 * torch.pi
-
-        # denormalize the cell lengths against the molecule size and Z value
-        cell_params_i[:, 0:3] = cell_params_i[:, 0:3] * (mol_data.Z ** (1 / 3))[:, None] * (mol_data.mol_volume ** (1 / 3))[:, None]
-
-=======
         cell_params_i[:,3:6] = cell_params[:, 3:6] / 180 * torch.pi
         cell_params_i[:,9:12] = cell_params[:, 9:12] / 180 * torch.pi
 
         # denormalize the cell lengths against the molecule size and Z value
         cell_params_i[:, 0:3] = cell_params_i[:, 0:3] * (mol_data.Z ** (1/3))[:, None] * (mol_data.mol_volume ** (1/3))[:, None]
 
-        mol_data = mol_data.cuda()
->>>>>>> d2504653
         # overwrite the appropriate symmetry operations in the mol data for the new space groups
         mol_data = update_crystal_symmetry_elements(
             mol_data,
@@ -123,7 +106,7 @@
         # return self.rescaling_func(output)
 
         # for now, train on heuristic losses (simpler)
-        vdw_loss, vdw_score, _, _ = vdw_overlap(self.vdw_radii, crystaldata=supercell_data, loss_func='inv')
+        vdw_loss, vdw_score, _, _ = vdw_overlap(supercell_data, loss_func='inv')
 
         packing_loss, packing_prediction, packing_target, packing_csd = \
             generator_density_matching_loss(
@@ -133,4 +116,4 @@
                 supercell_data, cell_params_i,
                 precomputed_volumes=generated_cell_volumes, loss_func='mse')
 
-        return (vdw_loss + packing_loss).float()+        return vdw_score - packing_loss