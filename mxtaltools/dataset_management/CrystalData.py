--- conflicted
+++ resolved
@@ -20,8 +20,15 @@
 
 
 class CrystalData(BaseData):
-    r"""
-    Data type specifically for molecular crystal graphs.
+    r"""A data object describing a homogeneous graph.
+    The data object can hold node-level, link-level and graph-level attributes.
+    In general, :class:`~torch_geometric.data.Data` tries to mimic the
+    behaviour of a regular Python dictionary.
+    In addition, it provides useful functionality for analyzing graph
+    structures, and provides basic PyTorch tensor functionalities.
+    See `here <https://pytorch-geometric.readthedocs.io/en/latest/notes/
+    introduction.html#data-handling-of-graphs>`__ for the accompanying
+    tutorial.
 
     x: atom-wise node features for asymmetric unit
     pos: node positions typically cartesian space, for asymmetric unit
@@ -49,7 +56,6 @@
     mol_ind: auxiliary index identify which of the Z' molecules each atom is a part of
 
     """
-<<<<<<< HEAD
     def __init__(self, x: OptTensor = None,
                  edge_index: OptTensor = None,
                  edge_attr: OptTensor = None,
@@ -57,19 +63,6 @@
                  pos: OptTensor = None,
                  aux_ind: OptTensor = None,
                  periodic: bool = False,
-=======
-    def __init__(self, x: OptTensor = None, edge_index: OptTensor = None,
-                 edge_attr: OptTensor = None, y: OptTensor = None,
-                 pos: OptTensor = None, mult: OptTensor = None,
-                 mol_x: OptTensor = None,
-                 tracking: OptTensor = None, sg_ind: OptTensor = None,
-                 smiles: OptTensor = None, ref_cell_pos: OptTensor = None,
-                 cell_params: OptTensor = None, T_fc: OptTensor = None,
-                 aux_ind: OptTensor = None, mol_size: OptTensor = None,
-                 csd_identifier: OptTensor = None, mol_volume: OptTensor = None,
-                 asym_unit_handedness: OptTensor = None, symmetry_operators: OptTensor = None,
-                 mol_ind: OptTensor = None, periodic=None,
->>>>>>> e2e9c6c7
                  **kwargs):
         super().__init__()
         self.__dict__['_store'] = GlobalStorage(_parent=self)
@@ -92,28 +85,10 @@
             self.radius = torch.amax(torch.linalg.norm(pos-centroid, dim=1))
         if aux_ind is not None:
             self.aux_ind = aux_ind
-<<<<<<< HEAD
         if periodic is not None:
             self.periodic = False
             if periodic:
                 assert hasattr(self, 'T_fc'), "Periodic structures must have be initialized with box vectors"
-=======
-        if mol_size is not None:
-            self.mol_size = mol_size
-        if csd_identifier is not None:
-            self.csd_identifier = csd_identifier
-        if mol_volume is not None:
-            self.mol_volume = mol_volume
-        if asym_unit_handedness is not None:
-            self.asym_unit_handedness = asym_unit_handedness
-        if symmetry_operators is not None:
-            self.symmetry_operators = symmetry_operators
-        if mol_ind is not None:
-            self.mol_ind = mol_ind
-
-        for key, value in kwargs.items():
-            setattr(self, key, value)
->>>>>>> e2e9c6c7
 
     def __getattr__(self, key: str) -> Any:
         if '_store' not in self.__dict__:
